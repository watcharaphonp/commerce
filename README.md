--- conflicted
+++ resolved
@@ -22,15 +22,6 @@
 - Integrations - Integrate seamlessly with the most common ecommerce platforms.
 - Dark Mode Support
 
-<<<<<<< HEAD
-## Work in progress
-
-We're using Github Projects to keep track of issues in progress and todo's. Here is our [Board](https://github.com/vercel/commerce/projects/1)
-
-## Integrations
-
-Next.js Commerce integrates out-of-the-box with BigCommerce and Shopify. We plan to support all major ecommerce backends.
-=======
 ## Integrations
 
 Next.js Commerce integrates out-of-the-box with BigCommerce and Shopify. We plan to support all major ecommerce backends.
@@ -54,16 +45,9 @@
 Every provider defines the features that it supports under `framework/{provider}/commerce.config.json`
 
 #### How to turn Features on and off
->>>>>>> a4f56d15
 
 > NOTE: The selected provider should support the feature that you are toggling. (This means that you can't turn wishlist on if the provider doesn't support this functionality out the box)
 
-<<<<<<< HEAD
-- **Next.js Commerce** should have a completely data **agnostic** UI
-- **Aware of schema**: should ship with the right data schemas and types.
-- All providers should return the right data types and schemas to blend correctly with Next.js Commerce.
-- `@framework` will be the alias utilized in commerce and it will map to the ecommerce provider of preference- e.g BigCommerce, Shopify, Swell. All providers should expose the same standardized functions. _Note that the same applies for recipes using a CMS + an ecommerce provider._
-=======
 - Open `commerce.config.json`
 - You'll see a config file like this:
   ```json
@@ -75,13 +59,9 @@
   ```
 - Turn wishlist on by setting wishlist to true.
 - Run the app and the wishlist functionality should be back on.
->>>>>>> a4f56d15
 
 ### How to create a new provider
 
-<<<<<<< HEAD
-Additionally, we need to ensure feature parity (not all providers have e.g. wishlist) so we also have a feature API to disable/enable features in the UI.
-=======
 Follow our docs for [Adding a new Commerce Provider](framework/commerce/new-provider.md).
 
 If you succeeded building a provider, submit a PR with a valid demo and we'll review it asap.
@@ -101,7 +81,6 @@
 ## Work in progress
 
 We're using Github Projects to keep track of issues in progress and todo's. Here is our [Board](https://github.com/vercel/commerce/projects/1)
->>>>>>> a4f56d15
 
 People actively working on this project: @okbel & @lfades.
 
