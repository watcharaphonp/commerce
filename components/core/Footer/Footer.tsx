import { FC } from 'react'
import cn from 'classnames'
import Link from 'next/link'
import type { Page } from '@lib/bigcommerce/api/operations/get-all-pages'
import getSlug from '@utils/get-slug'
<<<<<<< HEAD
import { Logo } from '@components/ui'
import s from './Footer.module.css'
=======
import { Logo, Container } from '@components/ui'
import { Github, DoubleChevron } from '@components/icon'
>>>>>>> 79d0c0a0

interface Props {
  className?: string
  children?: any
  pages?: Page[]
}

const LEGAL_PAGES = ['terms-of-use', 'shipping-returns', 'privacy-policy']

const Footer: FC<Props> = ({ className, pages }) => {
  const rootClassName = cn(className)
  const { sitePages, legalPages } = getPages(pages)

  return (
<<<<<<< HEAD
    <div className="bg-black text-white">
      <footer className={rootClassName}>
        <Link href="/">
          <a className="flex flex-initial items-center md:items-start font-bold md:mr-24">
            <span className="rounded-full border border-gray-700 mr-2">
              <Logo />
            </span>
            <span>ACME</span>
          </a>
        </Link>

        <ul className="flex flex-initial flex-col divide-y divide-gray-700 md:divide-y-0 my-12 md:my-0 md:flex-1">
          {sitePages.map((page) => (
            <li key={page.url} className="py-3 md:py-0 md:pb-4">
              <Link href={page.url!}>
                <a className="text-gray-400 hover:text-white transition ease-in-out duration-150">
                  {page.name}
                </a>
              </Link>
            </li>
          ))}
        </ul>

        <ul className="flex flex-initial flex-col divide-y divide-gray-700 md:divide-y-0 my-12 md:my-0 md:flex-1">
          {legalPages.map((page) => (
            <li key={page.url} className="py-3 md:py-0 md:pb-4">
              <Link href={page.url!}>
                <a className="text-gray-400 hover:text-white transition ease-in-out duration-150">
                  {page.name}
                </a>
              </Link>
            </li>
          ))}
        </ul>

        <small className={cn('text-white', s.copyright)}>
          &copy; 2020 ACME, Inc. All rights reserved.
        </small>
      </footer>
    </div>
=======
    <footer className={rootClassName}>
      <Container>
        <div className="grid grid-cols-1 lg:grid-cols-12 gap-8 border-b border-accents-2 py-12 text-primary bg-primary">
          <div className="col-span-1 lg:col-span-2">
            <Link href="/">
              <a className="flex flex-initial items-center font-bold md:mr-24">
                <span className="rounded-full border border-gray-700 mr-2">
                  <Logo />
                </span>
                <span>ACME</span>
              </a>
            </Link>
          </div>
          <div className="col-span-1 lg:col-span-2">
            <ul className="flex flex-initial flex-col md:flex-1">
              <li className="py-3 md:py-0 md:pb-4">
                <Link href="/">
                  <a className="text-gray-400 hover:text-white transition ease-in-out duration-100">
                    Home
                  </a>
                </Link>
              </li>
              <li className="py-3 md:py-0 md:pb-4">
                <Link href="/">
                  <a className="text-gray-400 hover:text-white transition ease-in-out duration-100">
                    Careers
                  </a>
                </Link>
              </li>
              <li className="py-3 md:py-0 md:pb-4">
                <Link href="/blog">
                  <a className="text-gray-400 hover:text-white transition ease-in-out duration-100">
                    Blog
                  </a>
                </Link>
              </li>
              {sitePages.map((page) => (
                <li key={page.url} className="py-3 md:py-0 md:pb-4">
                  <Link href={page.url!}>
                    <a className="text-gray-400 hover:text-white transition ease-in-out duration-100">
                      {page.name}
                    </a>
                  </Link>
                </li>
              ))}
            </ul>
          </div>
          <div className="col-span-1 lg:col-span-2">
            <ul className="flex flex-initial flex-col md:flex-1">
              {legalPages.map((page) => (
                <li key={page.url} className="py-3 md:py-0 md:pb-4">
                  <Link href={page.url!}>
                    <a className="text-gray-400 hover:text-white transition ease-in-out duration-100">
                      {page.name}
                    </a>
                  </Link>
                </li>
              ))}
            </ul>
          </div>
          <div className="col-span-1 lg:col-span-6 flex items-start lg:justify-end text-primary">
            <div className="flex space-x-6 items-center h-10">
              <Github />
              <div className="h-10 px-2 rounded-md border border-accents-2 flex items-center space-x-2 justify-center">
                <img className="" src="/flag-us.png" />
                <span>English</span>
                <span className="">
                  <DoubleChevron />
                </span>
              </div>
            </div>
          </div>
        </div>
        <div className="py-12 flex flex-col md:flex-row justify-between items-center space-y-4">
          <div>
            <span>&copy; 2020 ACME, Inc. All rights reserved.</span>
          </div>
          <div className="flex items-center text-accents-4">
            <span>Crafted by</span>
            <a href="https://vercel.com">
              <img
                src="/vercel.png"
                alt="Vercel.com Logo"
                className="inline-block h-6 ml-4"
              />
            </a>
          </div>
        </div>
      </Container>
    </footer>
>>>>>>> 79d0c0a0
  )
}

function getPages(pages?: Page[]) {
  const sitePages: Page[] = []
  const legalPages: Page[] = []

  if (pages) {
    pages.forEach((page) => {
      if (page.url) {
        if (LEGAL_PAGES.includes(getSlug(page.url))) {
          legalPages.push(page)
        } else {
          sitePages.push(page)
        }
      }
    })
  }

  return {
    sitePages: sitePages.sort(bySortOrder),
    legalPages: legalPages.sort(bySortOrder),
  }
}

// Sort pages by the sort order assigned in the BC dashboard
function bySortOrder(a: Page, b: Page) {
  return (a.sort_order ?? 0) - (b.sort_order ?? 0)
}

export default Footer<|MERGE_RESOLUTION|>--- conflicted
+++ resolved
@@ -3,13 +3,8 @@
 import Link from 'next/link'
 import type { Page } from '@lib/bigcommerce/api/operations/get-all-pages'
 import getSlug from '@utils/get-slug'
-<<<<<<< HEAD
-import { Logo } from '@components/ui'
-import s from './Footer.module.css'
-=======
 import { Logo, Container } from '@components/ui'
 import { Github, DoubleChevron } from '@components/icon'
->>>>>>> 79d0c0a0
 
 interface Props {
   className?: string
@@ -24,48 +19,6 @@
   const { sitePages, legalPages } = getPages(pages)
 
   return (
-<<<<<<< HEAD
-    <div className="bg-black text-white">
-      <footer className={rootClassName}>
-        <Link href="/">
-          <a className="flex flex-initial items-center md:items-start font-bold md:mr-24">
-            <span className="rounded-full border border-gray-700 mr-2">
-              <Logo />
-            </span>
-            <span>ACME</span>
-          </a>
-        </Link>
-
-        <ul className="flex flex-initial flex-col divide-y divide-gray-700 md:divide-y-0 my-12 md:my-0 md:flex-1">
-          {sitePages.map((page) => (
-            <li key={page.url} className="py-3 md:py-0 md:pb-4">
-              <Link href={page.url!}>
-                <a className="text-gray-400 hover:text-white transition ease-in-out duration-150">
-                  {page.name}
-                </a>
-              </Link>
-            </li>
-          ))}
-        </ul>
-
-        <ul className="flex flex-initial flex-col divide-y divide-gray-700 md:divide-y-0 my-12 md:my-0 md:flex-1">
-          {legalPages.map((page) => (
-            <li key={page.url} className="py-3 md:py-0 md:pb-4">
-              <Link href={page.url!}>
-                <a className="text-gray-400 hover:text-white transition ease-in-out duration-150">
-                  {page.name}
-                </a>
-              </Link>
-            </li>
-          ))}
-        </ul>
-
-        <small className={cn('text-white', s.copyright)}>
-          &copy; 2020 ACME, Inc. All rights reserved.
-        </small>
-      </footer>
-    </div>
-=======
     <footer className={rootClassName}>
       <Container>
         <div className="grid grid-cols-1 lg:grid-cols-12 gap-8 border-b border-accents-2 py-12 text-primary bg-primary">
@@ -156,7 +109,6 @@
         </div>
       </Container>
     </footer>
->>>>>>> 79d0c0a0
   )
 }
 
