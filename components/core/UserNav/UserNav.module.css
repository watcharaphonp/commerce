.root {
  @apply relative;
}

.mainContainer {
}

.list {
  @apply flex flex-row items-center justify-items-end h-full;
}

.item {
  @apply mr-6 cursor-pointer relative transition ease-in-out duration-100 text-base flex items-center;

  &:hover {
    @apply text-accents-8 transition ease-in-out duration-100 transform scale-110;
  }

  &.heart:hover svg {
    fill: var(--accents-9);
  }

<<<<<<< HEAD
  & .link {
    @apply px-6 py-3 flex items-center space-y-1 hover:bg-accents-1 transition ease-in-out duration-150 text-base leading-6 font-medium text-gray-900;
=======
  &:last-child {
    @apply mr-0;
>>>>>>> 32846c72
  }
}<|MERGE_RESOLUTION|>--- conflicted
+++ resolved
@@ -20,12 +20,7 @@
     fill: var(--accents-9);
   }
 
-<<<<<<< HEAD
-  & .link {
-    @apply px-6 py-3 flex items-center space-y-1 hover:bg-accents-1 transition ease-in-out duration-150 text-base leading-6 font-medium text-gray-900;
-=======
   &:last-child {
     @apply mr-0;
->>>>>>> 32846c72
   }
 }