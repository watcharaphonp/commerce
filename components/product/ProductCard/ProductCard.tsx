import { FC, ReactNode, Component } from 'react'
import cn from 'classnames'
import Image from 'next/image'
import Link from 'next/link'
import type { ProductNode } from '@lib/bigcommerce/api/operations/get-all-products'
import getPathname from '@lib/get-pathname'
import { Heart } from '@components/icon'
import s from './ProductCard.module.css'

interface Props {
  className?: string
  children?: ReactNode[] | Component[] | any[]
  product: ProductNode
  variant?: 'slim' | 'simple'
  imgWidth: number
  imgHeight: number
  priority?: boolean
}

const ProductCard: FC<Props> = ({
  className,
  product: p,
  variant,
  imgWidth,
  imgHeight,
  priority,
}) => {
  const src = getPathname(p.images.edges?.[0]?.node.urlOriginal!)

  if (variant === 'slim') {
    return (
      <div className="relative overflow-hidden box-border">
        <div className="absolute inset-0 flex items-center justify-end mr-8">
          <span className="bg-black text-white inline-block p-3 font-bold text-xl break-words">
            {p.name}
          </span>
        </div>
        <Image
          src={src}
          width={imgWidth}
          height={imgHeight}
          priority={priority}
        />
      </div>
    )
  }

  return (
    <Link href={`product${p.path}`}>
      <a
        className={cn(s.root, { [s.simple]: variant === 'simple' }, className)}
      >
<<<<<<< HEAD
=======
        <div className="absolute z-10 inset-0 flex items-center justify-center">
          <img
            className={cn('w-full object-cover', s['product-image'])}
            src={p.images.edges?.[0]?.node.urlXL}
          />
        </div>
>>>>>>> de80a9ed
        <div className={s.squareBg} />
        <div className="flex flex-row justify-between box-border w-full z-10 absolute">
          <div className="absolute top-0 left-0">
            <h3 className={s.productTitle}>
              <span>{p.name}</span>
            </h3>
            <span className={s.productPrice}>${p.prices?.price.value}</span>
          </div>
          <div className={s.wishlistButton}>
            <Heart />
          </div>
        </div>
        <Image
          src={src}
          width={imgWidth}
          height={imgHeight}
          priority={priority}
        />
      </a>
    </Link>
  )
}

export default ProductCard<|MERGE_RESOLUTION|>--- conflicted
+++ resolved
@@ -50,15 +50,6 @@
       <a
         className={cn(s.root, { [s.simple]: variant === 'simple' }, className)}
       >
-<<<<<<< HEAD
-=======
-        <div className="absolute z-10 inset-0 flex items-center justify-center">
-          <img
-            className={cn('w-full object-cover', s['product-image'])}
-            src={p.images.edges?.[0]?.node.urlXL}
-          />
-        </div>
->>>>>>> de80a9ed
         <div className={s.squareBg} />
         <div className="flex flex-row justify-between box-border w-full z-10 absolute">
           <div className="absolute top-0 left-0">
@@ -71,12 +62,14 @@
             <Heart />
           </div>
         </div>
-        <Image
-          src={src}
-          width={imgWidth}
-          height={imgHeight}
-          priority={priority}
-        />
+        <div className="absolute z-10 inset-0 flex items-center justify-center">
+          <Image
+            src={src}
+            width={imgWidth}
+            height={imgHeight}
+            priority={priority}
+          />
+        </div>
       </a>
     </Link>
   )
