--- conflicted
+++ resolved
@@ -2,26 +2,16 @@
 import cn from 'classnames'
 import Image from 'next/image'
 import { NextSeo } from 'next-seo'
-<<<<<<< HEAD
-import type { ProductNode } from '@lib/bigcommerce/api/operations/get-product'
-import useAddItem from '@lib/bigcommerce/cart/use-add-item'
-import { isDesktop } from '@lib/browser'
+
+import s from './ProductView.module.css'
+import { Heart } from '@components/icon'
 import { useUI } from '@components/ui/context'
 import { Button, Container } from '@components/ui'
 import { Swatch, ProductSlider } from '@components/product'
-import { getProductOptions } from '../helpers'
-import s from './ProductView.module.css'
-=======
-import s from './ProductView.module.css'
-import { FC, useState } from 'react'
-import { useUI } from '@components/ui/context'
-import { Button, Container } from '@components/ui'
-import { Swatch, ProductSlider } from '@components/product'
+
 import useAddItem from '@lib/bigcommerce/cart/use-add-item'
 import type { ProductNode } from '@lib/bigcommerce/api/operations/get-product'
 import { getProductOptions } from '../helpers'
-import { Heart } from '@components/icon'
->>>>>>> ef2d647a
 
 interface Props {
   className?: string
