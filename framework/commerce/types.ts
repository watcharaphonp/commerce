import type { Wishlist as BCWishlist } from '@framework/api/wishlist'
import type { Customer as BCCustomer } from '@framework/api/customers'
import type { SearchProductsData as BCSearchProductsData } from '@framework/api/catalog/products'

export type Discount = {
  // The value of the discount, can be an amount or percentage
  value: number
}

export type LineItem = {
  id: string
  variantId: string
  productId: string
  name: string
  quantity: number
  discounts: Discount[]
  // A human-friendly unique string automatically generated from the product’s name
  path: string
  variant: ProductVariant
}

export type Measurement = {
  value: number
  unit: 'KILOGRAMS' | 'GRAMS' | 'POUNDS' | 'OUNCES'
}

export type Image = {
  url: string
  altText?: string
  width?: number
  height?: number
}

export type ProductVariant = {
  id: string
  // The SKU (stock keeping unit) associated with the product variant.
  sku: string
  // The product variant’s title, or the product's name.
  name: string
  // Whether a customer needs to provide a shipping address when placing
  // an order for the product variant.
  requiresShipping: boolean
  // The product variant’s price after all discounts are applied.
  price: number
  // Product variant’s price, as quoted by the manufacturer/distributor.
  listPrice: number
  // Image associated with the product variant. Falls back to the product image
  // if no image is available.
  image?: Image
  // Indicates whether this product variant is in stock.
  isInStock?: boolean
  // Indicates if the product variant is available for sale.
  availableForSale?: boolean
  // The variant's weight. If a weight was not explicitly specified on the
  // variant this will be the product's weight.
  weight?: Measurement
  // The variant's height. If a height was not explicitly specified on the
  // variant, this will be the product's height.
  height?: Measurement
  // The variant's width. If a width was not explicitly specified on the
  // variant, this will be the product's width.
  width?: Measurement
  // The variant's depth. If a depth was not explicitly specified on the
  // variant, this will be the product's depth.
  depth?: Measurement
}

// Shopping cart, a.k.a Checkout
export type Cart = {
  id: string
  // ID of the customer to which the cart belongs.
  customerId?: string
  // The email assigned to this cart
  email?: string
  // The date and time when the cart was created.
  createdAt: string
  // The currency used for this cart
  currency: { code: string }
  // Specifies if taxes are included in the line items.
  taxesIncluded: boolean
  lineItems: LineItem[]
  // The sum of all the prices of all the items in the cart.
  // Duties, taxes, shipping and discounts excluded.
  lineItemsSubtotalPrice: number
  // Price of the cart before duties, shipping and taxes.
  subtotalPrice: number
  // The sum of all the prices of all the items in the cart.
  // Duties, taxes and discounts included.
  totalPrice: number
  // Discounts that have been applied on the cart.
  discounts?: Discount[]
}

// TODO: Properly define this type
export interface Wishlist extends BCWishlist {}

// TODO: Properly define this type
export interface Customer extends BCCustomer {}

// TODO: Properly define this type
export interface SearchProductsData extends BCSearchProductsData {}

/**
 * Cart mutations
 */

// Base cart item body used for cart mutations
export type CartItemBody = {
  variantId: string
  productId?: string
  quantity?: number
}

// Body used by the `getCart` operation handler
export type GetCartHandlerBody = {
  cartId?: string
}

// Body used by the add item to cart operation
export type AddCartItemBody<T extends CartItemBody> = {
  item: T
}

// Body expected by the add item to cart operation handler
export type AddCartItemHandlerBody<T extends CartItemBody> = Partial<
  AddCartItemBody<T>
> & {
  cartId?: string
}

// Body used by the update cart item operation
export type UpdateCartItemBody<T extends CartItemBody> = {
  itemId: string
  item: T
}

// Body expected by the update cart item operation handler
export type UpdateCartItemHandlerBody<T extends CartItemBody> = Partial<
  UpdateCartItemBody<T>
> & {
  cartId?: string
}

// Body used by the remove cart item operation
export type RemoveCartItemBody = {
  itemId: string
}

// Body expected by the remove cart item operation handler
export type RemoveCartItemHandlerBody = Partial<RemoveCartItemBody> & {
  cartId?: string
}

<<<<<<< HEAD
// Features API
type Features = 'wishlist' | 'checkout'

export interface FrameworkConfig {
  features: Record<Features, boolean>
=======
/**
 * Temporal types
 */

interface Entity {
  id: string | number
  [prop: string]: any
}

export interface Product extends Entity {
  name: string
  description: string
  slug?: string
  path?: string
  images: ProductImage[]
  variants: ProductVariant2[]
  price: ProductPrice
  options: ProductOption[]
  sku?: string
}

interface ProductOption extends Entity {
  displayName: string
  values: ProductOptionValues[]
}

interface ProductOptionValues {
  label: string
  hexColors?: string[]
}

interface ProductImage {
  url: string
  alt?: string
}

interface ProductVariant2 {
  id: string | number
  options: ProductOption[]
}

interface ProductPrice {
  value: number
  currencyCode: 'USD' | 'ARS' | string | undefined
  retailPrice?: number
  salePrice?: number
  listPrice?: number
  extendedSalePrice?: number
  extendedListPrice?: number
>>>>>>> c02d7fec
}<|MERGE_RESOLUTION|>--- conflicted
+++ resolved
@@ -151,13 +151,6 @@
   cartId?: string
 }
 
-<<<<<<< HEAD
-// Features API
-type Features = 'wishlist' | 'checkout'
-
-export interface FrameworkConfig {
-  features: Record<Features, boolean>
-=======
 /**
  * Temporal types
  */
@@ -207,5 +200,4 @@
   listPrice?: number
   extendedSalePrice?: number
   extendedListPrice?: number
->>>>>>> c02d7fec
 }