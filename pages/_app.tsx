--- conflicted
+++ resolved
@@ -3,16 +3,10 @@
 import '@assets/utils.css'
 import 'animate.css'
 import { FC } from 'react'
+import type { AppProps } from 'next/app'
+
+import { ManagedUIContext } from '@components/ui/context'
 import { Head } from '@components/core'
-import type { AppProps } from 'next/app'
-<<<<<<< HEAD
-import Head from 'next/head'
-
-import config from '../config.json'
-=======
-import { ManagedUIContext } from '@components/ui/context'
-import { CommerceProvider } from '@lib/bigcommerce'
->>>>>>> d26222b5
 
 const Noop: FC = ({ children }) => <>{children}</>
 
@@ -20,26 +14,13 @@
   const Layout = (Component as any).Layout || Noop
 
   return (
-<<<<<<< HEAD
     <>
-      <Head>
-        <meta name="viewport" content="width=device-width, initial-scale=1" />
-        <link rel="manifest" href="/site.webmanifest" key="site-manifest" />
-      </Head>
-      <DefaultSeo {...config.seo} />
-      <Layout pageProps={pageProps}>
-        <Component {...pageProps} />
-      </Layout>
-    </>
-=======
-    <CommerceProvider locale="en-us">
       <Head />
       <ManagedUIContext>
-        <Layout>
+        <Layout pageProps={pageProps}>
           <Component {...pageProps} />
         </Layout>
       </ManagedUIContext>
-    </CommerceProvider>
->>>>>>> d26222b5
+    </>
   )
 }